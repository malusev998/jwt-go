--- conflicted
+++ resolved
@@ -32,34 +32,19 @@
 
 func init() {
 	// ES256
-	SigningMethodES256 = &SigningMethodECDSA{
-		Name:      "ES256",
-		Hash:      crypto.SHA256,
-		KeySize:   32,
-		CurveBits: 256,
-	}
+	SigningMethodES256 = &SigningMethodECDSA{"ES256", crypto.SHA256, 32, 256}
 	RegisterSigningMethod(SigningMethodES256.Alg(), func() SigningMethod {
 		return SigningMethodES256
 	})
 
 	// ES384
-	SigningMethodES384 = &SigningMethodECDSA{
-		Name:      "ES384",
-		Hash:      crypto.SHA384,
-		KeySize:   48,
-		CurveBits: 384,
-	}
+	SigningMethodES384 = &SigningMethodECDSA{"ES384", crypto.SHA384, 48, 384}
 	RegisterSigningMethod(SigningMethodES384.Alg(), func() SigningMethod {
 		return SigningMethodES384
 	})
 
 	// ES512
-	SigningMethodES512 = &SigningMethodECDSA{
-		Name:      "ES512",
-		Hash:      crypto.SHA512,
-		KeySize:   66,
-		CurveBits: 521,
-	}
+	SigningMethodES512 = &SigningMethodECDSA{"ES512", crypto.SHA512, 66, 521}
 	RegisterSigningMethod(SigningMethodES512.Alg(), func() SigningMethod {
 		return SigningMethodES512
 	})
@@ -142,37 +127,7 @@
 	hasher := m.Hash.New()
 	hasher.Write([]byte(signingString))
 
-	r, s, err := ecdsa.Sign(rand.Reader, ecdsaKey, hasher.Sum(nil))
 	// Sign the string and return r, s
-<<<<<<< HEAD
-	if err != nil {
-		return "", err
-	}
-	curveBits := ecdsaKey.Curve.Params().BitSize
-
-	if m.CurveBits != curveBits {
-		return "", ErrInvalidKey
-	}
-
-	keyBytes := curveBits / 8
-	if curveBits%8 > 0 {
-		keyBytes += 1
-	}
-
-	// We serialize the outpus (r and s) into big-endian byte arrays and pad
-	// them with zeros on the left to make sure the sizes work out. Both arrays
-	// must be keyBytes long, and the output must be 2*keyBytes long.
-	rBytes := r.Bytes()
-	rBytesPadded := make([]byte, keyBytes)
-	copy(rBytesPadded[keyBytes-len(rBytes):], rBytes)
-
-	sBytes := s.Bytes()
-	sBytesPadded := make([]byte, keyBytes)
-	copy(sBytesPadded[keyBytes-len(sBytes):], sBytes)
-
-	out := append(rBytesPadded, sBytesPadded...)
-
-=======
 	asn1Sig, err := signer.Sign(rand.Reader, hasher.Sum(nil), m.Hash)
 	if err != nil {
 		return "", err
@@ -214,6 +169,5 @@
 
 	out := append(rBytesPadded, sBytesPadded...)
 
->>>>>>> c6618588
 	return EncodeSegment(out), nil
 }