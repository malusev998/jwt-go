--- conflicted
+++ resolved
@@ -84,9 +84,6 @@
 	now := TimeFunc().Unix()
 
 	if m.VerifyExpiresAt(now, false) == false {
-<<<<<<< HEAD
-		vErr.Inner = errors.New("token is expired")
-=======
 		var expiresAt int64
 		switch exp := m["exp"].(type) {
 		case float64:
@@ -96,7 +93,6 @@
 		}
 		delta := time.Unix(now, 0).Sub(time.Unix(expiresAt, 0))
 		vErr.Inner = &ExpiredError{now, delta, m}
->>>>>>> 5ad06aa4
 		vErr.Errors |= ValidationErrorExpired
 	}
 
