--- conflicted
+++ resolved
@@ -9,7 +9,7 @@
 	if aud, err := ParseClaimStrings(m["aud"]); err == nil && aud != nil {
 		return h.ValidateAudienceAgainst(aud, cmp)
 	} else if err != nil {
-		return NewValidationError("couldn't parse 'aud' value", ValidationErrorMalformed)
+		return &MalformedTokenError{Message: "couldn't parse 'aud' value"}
 	}
 	return nil
 }
@@ -18,7 +18,7 @@
 func (m MapClaims) VerifyIssuer(h *ValidationHelper, cmp string) error {
 	iss, ok := m["iss"].(string)
 	if !ok {
-		return NewValidationError("'iss' expected but not present", ValidationErrorIssuer)
+		return &InvalidIssuerError{Message: "'iss' expected but not present"}
 	}
 	return h.ValidateIssuerAgainst(iss, cmp)
 }
@@ -49,34 +49,23 @@
 	}
 
 	if err = h.ValidateNotBefore(nbf); err != nil {
-<<<<<<< HEAD
 		vErr = wrap(err, vErr)
-=======
-		vErr.Inner = err
-		vErr.Errors |= ValidationErrorNotValidYet
 	}
 
 	// Try to parse the 'aud' claim
 	if aud, err := ParseClaimStrings(m["aud"]); err == nil && aud != nil {
 		// If it's present and well formed, validate
 		if err = h.ValidateAudience(aud); err != nil {
-			vErr.Inner = err
-			vErr.Errors |= ValidationErrorAudience
+			vErr = wrap(err, vErr)
 		}
 	} else if err != nil {
 		// If it's present and not well formed, return an error
-		return NewValidationError("couldn't parse 'aud' value", ValidationErrorMalformed)
+		return &MalformedTokenError{Message: "couldn't parse 'aud' value"}
 	}
 
 	iss, _ := m["iss"].(string)
 	if err = h.ValidateIssuer(iss); err != nil {
-		vErr.Inner = err
-		vErr.Errors |= ValidationErrorIssuer
-	}
-
-	if vErr.valid() {
-		return nil
->>>>>>> 8f93e7d6
+		vErr = wrap(err, vErr)
 	}
 
 	return vErr
