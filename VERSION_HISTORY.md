## `jwt-go` Version History

<<<<<<< HEAD
#### 3.0.0

* Dropped support for `[]byte` keys when using RSA signing methods.  This convenience feature could contribute to security vulnerabilities involving mismatched key types with signing methods.
* Added `Claims` interface type to allow users to decode the claims into a custom type
* The `Claims` property on `Token` is now type `Claims` instead of `map[string]interface{}`.  The default value is type `MapClaims`, which is an alias to `map[string]interface{}`.  This makes it possible to use a custom type when decoding claims.
* Added `ParseWithClaims`, which takes a third argument of type `Claims`.  Use this function instead of `Parse` if you have a custom type you'd like to decode into.
=======
#### 2.5.0

This will likely be the last backwards compatible release before 3.0.0.

* Added support for signing method none.  You shouldn't use this.  The API tries to make this clear.
* Updated/fixed some documentation
* Added more helpful error message when trying to parse tokens that begin with `BEARER `

#### 2.4.0

* Added new type, Parser, to allow for configuration of various parsing parameters
	* You can now specify a list of valid signing methods.  Anything outside this set will be rejected.
	* You can now opt to use the `json.Number` type instead of `float64` when parsing token JSON
* Added support for [Travis CI](https://travis-ci.org/dgrijalva/jwt-go)
* Fixed some bugs with ECDSA parsing
>>>>>>> b446e078

#### 2.3.0

* Added support for ECDSA signing methods
* Added support for RSA PSS signing methods (requires go v1.4)

#### 2.2.0

* Gracefully handle a `nil` `Keyfunc` being passed to `Parse`.  Result will now be the parsed token and an error, instead of a panic.

#### 2.1.0

Backwards compatible API change that was missed in 2.0.0.

* The `SignedString` method on `Token` now takes `interface{}` instead of `[]byte`

#### 2.0.0

There were two major reasons for breaking backwards compatibility with this update.  The first was a refactor required to expand the width of the RSA and HMAC-SHA signing implementations.  There will likely be no required code changes to support this change.

The second update, while unfortunately requiring a small change in integration, is required to open up this library to other signing methods.  Not all keys used for all signing methods have a single standard on-disk representation.  Requiring `[]byte` as the type for all keys proved too limiting.  Additionally, this implementation allows for pre-parsed tokens to be reused, which might matter in an application that parses a high volume of tokens with a small set of keys.  Backwards compatibilty has been maintained for passing `[]byte` to the RSA signing methods, but they will also accept `*rsa.PublicKey` and `*rsa.PrivateKey`.

It is likely the only integration change required here will be to change `func(t *jwt.Token) ([]byte, error)` to `func(t *jwt.Token) (interface{}, error)` when calling `Parse`.

* **Compatibility Breaking Changes**
	* `SigningMethodHS256` is now `*SigningMethodHMAC` instead of `type struct`
	* `SigningMethodRS256` is now `*SigningMethodRSA` instead of `type struct`
	* `KeyFunc` now returns `interface{}` instead of `[]byte`
	* `SigningMethod.Sign` now takes `interface{}` instead of `[]byte` for the key
	* `SigningMethod.Verify` now takes `interface{}` instead of `[]byte` for the key
* Renamed type `SigningMethodHS256` to `SigningMethodHMAC`.  Specific sizes are now just instances of this type.
    * Added public package global `SigningMethodHS256`
    * Added public package global `SigningMethodHS384`
    * Added public package global `SigningMethodHS512`
* Renamed type `SigningMethodRS256` to `SigningMethodRSA`.  Specific sizes are now just instances of this type.
    * Added public package global `SigningMethodRS256`
    * Added public package global `SigningMethodRS384`
    * Added public package global `SigningMethodRS512`
* Moved sample private key for HMAC tests from an inline value to a file on disk.  Value is unchanged.
* Refactored the RSA implementation to be easier to read
* Exposed helper methods `ParseRSAPrivateKeyFromPEM` and `ParseRSAPublicKeyFromPEM`

#### 1.0.2

* Fixed bug in parsing public keys from certificates
* Added more tests around the parsing of keys for RS256
* Code refactoring in RS256 implementation.  No functional changes

#### 1.0.1

* Fixed panic if RS256 signing method was passed an invalid key

#### 1.0.0

* First versioned release
* API stabilized
* Supports creating, signing, parsing, and validating JWT tokens
* Supports RS256 and HS256 signing methods<|MERGE_RESOLUTION|>--- conflicted
+++ resolved
@@ -1,13 +1,12 @@
 ## `jwt-go` Version History
 
-<<<<<<< HEAD
 #### 3.0.0
 
 * Dropped support for `[]byte` keys when using RSA signing methods.  This convenience feature could contribute to security vulnerabilities involving mismatched key types with signing methods.
 * Added `Claims` interface type to allow users to decode the claims into a custom type
 * The `Claims` property on `Token` is now type `Claims` instead of `map[string]interface{}`.  The default value is type `MapClaims`, which is an alias to `map[string]interface{}`.  This makes it possible to use a custom type when decoding claims.
 * Added `ParseWithClaims`, which takes a third argument of type `Claims`.  Use this function instead of `Parse` if you have a custom type you'd like to decode into.
-=======
+
 #### 2.5.0
 
 This will likely be the last backwards compatible release before 3.0.0.
@@ -23,7 +22,6 @@
 	* You can now opt to use the `json.Number` type instead of `float64` when parsing token JSON
 * Added support for [Travis CI](https://travis-ci.org/dgrijalva/jwt-go)
 * Fixed some bugs with ECDSA parsing
->>>>>>> b446e078
 
 #### 2.3.0
 
