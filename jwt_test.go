--- conflicted
+++ resolved
@@ -104,17 +104,12 @@
 	}
 }
 
-<<<<<<< HEAD
-func makeSample(c map[string]interface{}) string {
+func makeSample(c jwt.MapClaim) string {
 	keyData, e := ioutil.ReadFile("test/sample_key")
 	if e != nil {
 		panic(e.Error())
 	}
 	key, e := jwt.ParseRSAPrivateKeyFromPEM(keyData)
-=======
-func makeSample(c jwt.MapClaim) string {
-	key, e := ioutil.ReadFile("test/sample_key")
->>>>>>> ddfa84b3
 	if e != nil {
 		panic(e.Error())
 	}
