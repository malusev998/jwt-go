package jwt_test

import (
	"fmt"
	"io/ioutil"
	"time"

<<<<<<< HEAD
	"github.com/malusev998/jwt-go/v4"
=======
	"github.com/dgrijalva/jwt-go/v4"
>>>>>>> c6618588
)

// For HMAC signing method, the key can be any []byte. It is recommended to generate
// a key using crypto/rand or something equivalent. You need the same key for signing
// and validating.
var hmacSampleSecret []byte

func init() {
	// Load sample key data
	if keyData, e := ioutil.ReadFile("test/hmacTestKey"); e == nil {
		hmacSampleSecret = keyData
	} else {
		panic(e)
	}
}

// Example creating, signing, and encoding a JWT token using the HMAC signing method
func ExampleNew_hmac() {
	// Create a new token object, specifying signing method and the claims
	// you would like it to contain.
	token := jwt.NewWithClaims(jwt.SigningMethodHS256, jwt.MapClaims{
		"foo": "bar",
		"nbf": time.Date(2015, 10, 10, 12, 0, 0, 0, time.UTC).Unix(),
	})

	// Sign and get the complete encoded token as a string using the secret
	tokenString, err := token.SignedString(hmacSampleSecret)

	fmt.Println(tokenString, err)
	// Output: eyJhbGciOiJIUzI1NiIsInR5cCI6IkpXVCJ9.eyJmb28iOiJiYXIiLCJuYmYiOjE0NDQ0Nzg0MDB9.u1riaD1rW97opCoAuRCTy4w58Br-Zk-bh7vLiRIsrpU <nil>
}

// Example parsing and validating a token using the HMAC signing method
func ExampleParse_hmac() {
	// sample token string taken from the New example
	tokenString := "eyJhbGciOiJIUzI1NiIsInR5cCI6IkpXVCJ9.eyJmb28iOiJiYXIiLCJuYmYiOjE0NDQ0Nzg0MDB9.u1riaD1rW97opCoAuRCTy4w58Br-Zk-bh7vLiRIsrpU"

	// Parse takes the token string and a function for looking up the key. The latter is especially
	// useful if you use multiple keys for your application.  The standard is to use 'kid' in the
	// head of the token to identify which key to use, but the parsed token (head and claims) is provided
	// to the callback, providing flexibility.
	token, err := jwt.Parse(tokenString, func(token *jwt.Token) (interface{}, error) {
		// Don't forget to validate the alg is what you expect:
		if _, ok := token.Method.(*jwt.SigningMethodHMAC); !ok {
			return nil, fmt.Errorf("unexpected signing method: %v", token.Header["alg"])
		}

		// hmacSampleSecret is a []byte containing your secret, e.g. []byte("my_secret_key")
		return hmacSampleSecret, nil
	})

	if claims, ok := token.Claims.(jwt.MapClaims); ok && token.Valid {
		fmt.Println(claims["foo"], claims["nbf"])
	} else {
		fmt.Println(err)
	}

	// Output: bar 1.4444784e+09
}<|MERGE_RESOLUTION|>--- conflicted
+++ resolved
@@ -5,11 +5,7 @@
 	"io/ioutil"
 	"time"
 
-<<<<<<< HEAD
 	"github.com/malusev998/jwt-go/v4"
-=======
-	"github.com/dgrijalva/jwt-go/v4"
->>>>>>> c6618588
 )
 
 // For HMAC signing method, the key can be any []byte. It is recommended to generate
