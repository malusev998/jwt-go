--- conflicted
+++ resolved
@@ -16,11 +16,7 @@
 	"regexp"
 	"strings"
 
-<<<<<<< HEAD
 	jwt "github.com/malusev998/jwt-go/v4"
-=======
-	jwt "github.com/dgrijalva/jwt-go/v4"
->>>>>>> c6618588
 )
 
 var (
