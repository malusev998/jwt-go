--- conflicted
+++ resolved
@@ -1,5 +1,4 @@
-`jwt` command-line tool
-=======================
+# `jwt` command-line tool
 
 This is a simple tool to sign, verify and show JSON Web Tokens from
 the command line.
@@ -14,14 +13,8 @@
 
     echo $JWT | ./jwt -show -
 
-<<<<<<< HEAD
 ## Installation
 
 Simply: `go install github.com/dgrijalva/cmd/jwt`
 
-Or you can download the code, compile it, and put the result wherever you like.
-=======
-You can install this tool with the following command:
-
-     go install github.com/dgrijalva/jwt-go/cmd/jwt
->>>>>>> b08b43b4
+Or you can download the code, compile it, and put the result wherever you like.